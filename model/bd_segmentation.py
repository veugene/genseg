--- conflicted
+++ resolved
@@ -717,11 +717,7 @@
                 s_BA, s_AA, c_AB, c_BB, z_BA, s_A, c_A, u_A, c_B, c_BA, u_BA,
                 x_AA_list, x_AB_list, x_BB_list, x_BA_list, skip_A, skip_B,
                 x_AA_ae=None, x_BB_ae=None, class_A=None, class_B=None):
-<<<<<<< HEAD
-        ("'G' FORWARD FUNCTION")
-=======
         print("'G' FORWARD FUNCTION")
->>>>>>> d2031741
         # Mutual information loss for generator.
         loss_mi_gen = defaultdict(int)
         if self.net['mi'] is not None and self.lambda_mi:
