from collections import OrderedDict
import torch
from nnunet.network_architecture.generic_UNet import StackedConvLayers, ConvDropoutNormNonlin, Upsample
from nnunet.network_architecture.initialization import InitWeights_He
from nnunet.utilities.nd_softmax import softmax_helper
from torch import nn
from torch.nn.utils import remove_spectral_norm
from torch.functional import F
from torch.nn.utils import spectral_norm
import numpy as np
from fcn_maker.model import assemble_resunet
from fcn_maker.loss import dice_loss
from model.common.network.basic import (adjust_to_size,
                                        batch_normalization,
                                        basic_block,
                                        convolution,
                                        conv_block,
                                        do_upsample,
                                        get_initializer,
                                        get_nonlinearity,
                                        get_output_shape,
                                        instance_normalization,
                                        layer_normalization,
                                        munit_discriminator,
                                        norm_nlin_conv,
                                        pool_block,
                                        recursive_spectral_norm,
                                        repeat_block)
from model.common.losses import dist_ratio_mse_abs
from model.bd_segmentation import segmentation_model


def get_dataset_properties(path=None):
    nnunet_architecture_config_files = {
        # plans
        'input_channels': 4,
        'base_num_features': 32,
        'num_classes': 1,
        'num_pool': 5,
        # Static in nnunet
        'num_conv_per_stage': 2,
        'feat_map_mul_on_downscale': 2,
        'conv_op': nn.Conv2d,
        'norm_op': nn.InstanceNorm2d,
        'dropout_op': nn.Dropout2d,
        'norm_op_kwargs': {'eps': 1e-5, 'affine': True},
        'dropout_op_kwargs': {'p': 0, 'inplace': True},
        'nonlin': nn.LeakyReLU,
        'nonlin_kwargs': {'negative_slope': 1e-2, 'inplace': True},
        'deep_supervision': True,
        'dropout_in_localization': False,
        'final_nonlin': lambda x: x,
        'weightInitializer': InitWeights_He(1e-2),
        'pool_op_kernel_sizes': [[2, 2], [2, 2], [2, 2], [2, 2], [2, 1]],
        'conv_kernel_sizes': [[3, 3], [3, 3], [3, 3], [3, 3], [3, 3], [3, 3]],
        'upscale_logits': False,
        'convolutional_pooling': True,
        'convolutional_upsampling': True,
        'max_num_features': None,
        'basic_block': ConvDropoutNormNonlin,
        'seg_output_use_bias': False,
    }
    return nnunet_architecture_config_files


def build_model(lambda_disc=3,
                lambda_x_id=50,
                lambda_z_id=1,
                lambda_f_id=0,
                lambda_cyc=50,
                lambda_seg=0.01,
                lambda_enforce_sum=None):
    N = 512 # Number of features at the bottleneck.
    n = 128 # Number of features to sample at the bottleneck.
    image_size = (4, 240, 120)
    
    # Rescale lambdas if a sum is enforced.
    lambda_scale = 1.
    if lambda_enforce_sum is not None:
        lambda_sum = ( lambda_disc
                      +lambda_x_id
                      +lambda_z_id
                      +lambda_f_id
                      +lambda_cyc
                      +lambda_seg)
        lambda_scale = lambda_enforce_sum/lambda_sum
    

    encoder_instance = encoder(**get_dataset_properties())
    enc_out_shape = [480, 8, 8]
    final_num_features = encoder_instance.final_num_features

    discriminator_kwargs = {
        'input_dim'           : image_size[0],
        'num_channels_list'   : [N//32, N//16, N//8, N//4, N/2, N],
        'num_scales'          : 3,
        'normalization'       : layer_normalization,
        'norm_kwargs'         : None,
        'kernel_size'         : 4,
        'nonlinearity'        : lambda : nn.LeakyReLU(0.2, inplace=True),
        'padding_mode'        : 'reflect',
        'init'                : 'kaiming_normal_'}
    
    x_shape = (N-n,)+tuple(enc_out_shape[1:])
    z_shape = (n,)+tuple(enc_out_shape[1:])
    print("DEBUG: sample_shape={}".format(z_shape))

    decoder_common_kwargs = get_dataset_properties("")
    decoder_common_kwargs["num_classes"] = None

    decoder_residual_kwargs = get_dataset_properties("")

    submodel = {
        'encoder'           : encoder_instance,
        'decoder_common'    : decoder(352,
                                  encoder_instance.conv_blocks_context,
                                  **decoder_common_kwargs),
        'decoder_residual'  : decoder(final_num_features,
                                    encoder_instance.conv_blocks_context,
                                    **decoder_residual_kwargs),
        'segmenter'         : None,
        'mutual_information': None,
        'disc_A'            : munit_discriminator(**discriminator_kwargs),
        'disc_B'            : munit_discriminator(**discriminator_kwargs)}

    for m in submodel.values():
        if m is None:
            continue
        recursive_spectral_norm(m)

    remove_spectral_norm(submodel['decoder_residual'].conv_blocks_localization[-1][-1])
    remove_spectral_norm(submodel['decoder_residual'].seg_outputs[-1])
    
    model = segmentation_model(**submodel,
                               shape_sample=z_shape,
                               loss_gan='hinge',
                               loss_seg=dice_loss([1,2,4]),
                               relativistic=False,
                               rng=np.random.RandomState(1234),
                               lambda_disc=lambda_disc*lambda_scale,
                               lambda_x_id=lambda_x_id*lambda_scale,
                               lambda_z_id=lambda_z_id*lambda_scale,
                               lambda_f_id=lambda_f_id*lambda_scale,
                               lambda_cyc=lambda_cyc*lambda_scale,
                               lambda_seg=lambda_seg*lambda_scale)

    print(model)
    
    return OrderedDict((
        ('G', model),
        ('D', nn.ModuleList([model.separate_networks['disc_A'],
                             model.separate_networks['disc_B']]))
        ))


class encoder(nn.Module):
    SPACING_FACTOR_BETWEEN_STAGES = 2
    DEFAULT_PATCH_SIZE_2D = (256, 256)
    BASE_NUM_FEATURES_2D = 30
    DEFAULT_BATCH_SIZE_2D = 50
    MAX_FILTERS_2D = 480
    use_this_for_batch_size_computation_2D = 19739648
    use_this_for_batch_size_computation_3D = 520000000  # 505789440

    def __init__(self, input_channels, base_num_features, num_classes, num_pool, num_conv_per_stage=2,
                 feat_map_mul_on_downscale=2, conv_op=nn.Conv2d,
                 norm_op=nn.BatchNorm2d, norm_op_kwargs=None,
                 dropout_op=nn.Dropout2d, dropout_op_kwargs=None,
                 nonlin=nn.LeakyReLU, nonlin_kwargs=None, deep_supervision=True, dropout_in_localization=False,
                 final_nonlin=softmax_helper, weightInitializer=InitWeights_He(1e-2), pool_op_kernel_sizes=None,
                 conv_kernel_sizes=None,
                 upscale_logits=False, convolutional_pooling=False, convolutional_upsampling=False,
                 max_num_features=None, basic_block=ConvDropoutNormNonlin,
                 seg_output_use_bias=False
                 ):
        super(encoder, self).__init__()
        self.final_num_features = None
        self.convolutional_upsampling = convolutional_upsampling
        self.convolutional_pooling = convolutional_pooling
        self.upscale_logits = upscale_logits

        if nonlin_kwargs is None:
            nonlin_kwargs = {'negative_slope': 1e-2, 'inplace': True}
        if dropout_op_kwargs is None:
            dropout_op_kwargs = {'p': 0.5, 'inplace': True}
        if norm_op_kwargs is None:
            norm_op_kwargs = {'eps': 1e-5, 'affine': True, 'momentum': 0.1}

        self.conv_kwargs = {'stride': 1, 'dilation': 1, 'bias': True}

        self.nonlin = nonlin
        self.nonlin_kwargs = nonlin_kwargs
        self.dropout_op_kwargs = dropout_op_kwargs
        self.norm_op_kwargs = norm_op_kwargs
        self.weightInitializer = weightInitializer
        self.conv_op = conv_op
        self.norm_op = norm_op
        self.dropout_op = dropout_op
        self.num_classes = num_classes
        self.final_nonlin = final_nonlin
        self._deep_supervision = deep_supervision
        self.do_ds = deep_supervision

        pool_op = nn.MaxPool2d
        if pool_op_kernel_sizes is None:
            pool_op_kernel_sizes = [(2, 2)] * num_pool
        if conv_kernel_sizes is None:
            conv_kernel_sizes = [(3, 3)] * (num_pool + 1)

        self.input_shape_must_be_divisible_by = np.prod(pool_op_kernel_sizes, 0, dtype=np.int64)
        self.pool_op_kernel_sizes = pool_op_kernel_sizes
        self.conv_kernel_sizes = conv_kernel_sizes

        self.conv_pad_sizes = []
        for krnl in self.conv_kernel_sizes:
            self.conv_pad_sizes.append([1 if i == 3 else 0 for i in krnl])

        if max_num_features is None:
            self.max_num_features = self.MAX_FILTERS_2D
        else:
            self.max_num_features = max_num_features

        output_features = base_num_features
        input_features = input_channels

        self.conv_blocks_context = []
        self.td = []

        for d in range(num_pool):
            # determine the first stride
            if d != 0 and self.convolutional_pooling:
                first_stride = pool_op_kernel_sizes[d - 1]
            else:
                first_stride = None

            self.conv_kwargs['kernel_size'] = self.conv_kernel_sizes[d]
            self.conv_kwargs['padding'] = self.conv_pad_sizes[d]
            # add convolutions
            self.conv_blocks_context.append(StackedConvLayers(input_features, output_features, num_conv_per_stage,
                                                              self.conv_op, self.conv_kwargs, self.norm_op,
                                                              self.norm_op_kwargs, self.dropout_op,
                                                              self.dropout_op_kwargs, self.nonlin, self.nonlin_kwargs,
                                                              first_stride, basic_block=basic_block))
            if not self.convolutional_pooling:
                self.td.append(pool_op(pool_op_kernel_sizes[d]))
            input_features = output_features
            output_features = int(np.round(output_features * feat_map_mul_on_downscale))
            output_features = min(output_features, self.max_num_features)

        # now the bottleneck.
        # determine the first stride
        if self.convolutional_pooling:
            first_stride = pool_op_kernel_sizes[-1]
        else:
            first_stride = None

        # the output of the last conv must match the number of features from the skip connection if we are not using
        # convolutional upsampling. If we use convolutional upsampling then the reduction in feature maps will be
        # done by the transposed conv
        if self.convolutional_upsampling:
            self.final_num_features = output_features
        else:
            self.final_num_features = self.conv_blocks_context[-1].output_channels

        self.conv_kwargs['kernel_size'] = self.conv_kernel_sizes[num_pool]
        self.conv_kwargs['padding'] = self.conv_pad_sizes[num_pool]
        self.conv_blocks_context.append(nn.Sequential(
            StackedConvLayers(input_features, output_features, num_conv_per_stage - 1, self.conv_op, self.conv_kwargs,
                              self.norm_op, self.norm_op_kwargs, self.dropout_op, self.dropout_op_kwargs, self.nonlin,
                              self.nonlin_kwargs, first_stride, basic_block=basic_block),
            StackedConvLayers(output_features, self.final_num_features, 1, self.conv_op, self.conv_kwargs,
                              self.norm_op, self.norm_op_kwargs, self.dropout_op, self.dropout_op_kwargs, self.nonlin,
                              self.nonlin_kwargs, basic_block=basic_block)))

        # if we don't want to do dropout in the localization pathway then we set the dropout prob to zero here
        if not dropout_in_localization:
            old_dropout_p = self.dropout_op_kwargs['p']
            self.dropout_op_kwargs['p'] = 0.0

        self.conv_blocks_context = nn.ModuleList(self.conv_blocks_context)
        self.td = nn.ModuleList(self.td)

        if self.upscale_logits:
            self.upscale_logits_ops = nn.ModuleList(
                self.upscale_logits_ops)  # lambda x:x is not a Module so we need to distinguish here

        if self.weightInitializer is not None:
            self.apply(self.weightInitializer)
            # self.apply(##print((_module_training_status

    def forward(self, x):
        skips = []

        for d in range(len(self.conv_blocks_context) - 1):
            x = self.conv_blocks_context[d](x)
            skips.append(x)
            if not self.convolutional_pooling:
                x = self.td[d](x)
        x = self.conv_blocks_context[-1](x)
        return x, skips

class switching_normalization(nn.Module):
    def __init__(self, normalization, output_channels, **kwargs):
        super(switching_normalization, self).__init__()
        self.norm0 = normalization(output_channels, **kwargs)
        self.norm1 = normalization(output_channels, **kwargs)
        self.mode = 0

    def set_mode(self, mode):
        assert mode in [0, 1]
        self.mode = mode

    def forward(self, x):
        if self.mode == 0:
            return self.norm0(x)
        else:
            return self.norm1(x)
    

class decoder(nn.Module):
    SPACING_FACTOR_BETWEEN_STAGES = 2
    DEFAULT_PATCH_SIZE_2D = (256, 256)
    BASE_NUM_FEATURES_2D = 30
    DEFAULT_BATCH_SIZE_2D = 50
    MAX_FILTERS_2D = 480
    use_this_for_batch_size_computation_2D = 19739648
    use_this_for_batch_size_computation_3D = 520000000  # 505789440

    def __init__(self, final_num_features, conv_blocks_context,
                 input_channels, base_num_features, num_classes, num_pool, num_conv_per_stage=2,
                 feat_map_mul_on_downscale=2, conv_op=nn.Conv2d,
                 norm_op=nn.BatchNorm2d, norm_op_kwargs=None,
                 dropout_op=nn.Dropout2d, dropout_op_kwargs=None,
                 nonlin=nn.LeakyReLU, nonlin_kwargs=None, deep_supervision=True, dropout_in_localization=False,
                 final_nonlin=softmax_helper, weightInitializer=InitWeights_He(1e-2), pool_op_kernel_sizes=None,
                 conv_kernel_sizes=None,
                 upscale_logits=False, convolutional_pooling=False, convolutional_upsampling=False,
                 max_num_features=None, basic_block=ConvDropoutNormNonlin,
                 seg_output_use_bias=False
                 ):
        super(decoder, self).__init__()
        self.convolutional_upsampling = convolutional_upsampling
        self.convolutional_pooling = convolutional_pooling
        self.upscale_logits = upscale_logits
        if nonlin_kwargs is None:
            nonlin_kwargs = {'negative_slope': 1e-2, 'inplace': True}
        if dropout_op_kwargs is None:
            dropout_op_kwargs = {'p': 0.5, 'inplace': True}
        if norm_op_kwargs is None:
            norm_op_kwargs = {'eps': 1e-5, 'affine': True, 'momentum': 0.1}

        self.conv_kwargs = {'stride': 1, 'dilation': 1, 'bias': True}

        self.nonlin = nonlin
        self.nonlin_kwargs = nonlin_kwargs
        self.dropout_op_kwargs = dropout_op_kwargs
        self.norm_op_kwargs = norm_op_kwargs
        self.weightInitializer = weightInitializer
        self.conv_op = conv_op
        self.norm_op = norm_op
        self.dropout_op = dropout_op
        self.num_classes = num_classes

        # Normalization switch (translation, segmentation modes).
        def normalization_switch(output_channels, **kwargs):
            return switching_normalization(self.norm_op,
                                           output_channels,
                                           **kwargs)

        # we replace the argument from the plans as we need softmax/sigmoid as well as the tanh function for decoder.
        # self.final_nonlin = final_nonlin
        self.segm_nonlin_softmax = lambda x: F.softmax(x, 1)
        self.segm_nonlin_sigmoid = lambda x: F.sigmoid(x)
        self.segm_nonlin_tanh = lambda x: F.tanh(x)
        # TODO: replace as True, as nnunet architecture uses this.
        self._deep_supervision = False
        self.do_ds = False

        self.conv_blocks_localization = []
        self.td = []
        self.tu = []
        self.seg_outputs = []

        upsample_mode = 'bilinear'
        transpconv = nn.ConvTranspose2d
        if pool_op_kernel_sizes is None:
            pool_op_kernel_sizes = [(2, 2)] * num_pool
        if conv_kernel_sizes is None:
            conv_kernel_sizes = [(3, 3)] * (num_pool + 1)

        self.input_shape_must_be_divisible_by = np.prod(pool_op_kernel_sizes, 0, dtype=np.int64)
        self.pool_op_kernel_sizes = pool_op_kernel_sizes
        self.conv_kernel_sizes = conv_kernel_sizes

        self.conv_pad_sizes = []
        for krnl in self.conv_kernel_sizes:
            self.conv_pad_sizes.append([1 if i == 3 else 0 for i in krnl])

        if max_num_features is None:
            if self.conv_op == nn.Conv3d:
                self.max_num_features = self.MAX_NUM_FILTERS_3D
            else:
                self.max_num_features = self.MAX_FILTERS_2D
        else:
            self.max_num_features = max_num_features

        for u in range(num_pool):
            # this should be taken from the encoder
            nfeatures_from_down = final_num_features
            nfeatures_from_skip = conv_blocks_context[
                -(2 + u)].output_channels  # self.conv_blocks_context[-1] is bottleneck, so start with -2
            n_features_after_tu_and_concat = nfeatures_from_skip * 2

            # the first conv reduces the number of features to match those of skip
            # the following convs work on that number of features
            # if not convolutional upsampling then the final conv reduces the num of features again
            if u != num_pool - 1 and not self.convolutional_upsampling:
                final_num_features = self.conv_blocks_context[-(3 + u)].output_channels
            else:
                final_num_features = nfeatures_from_skip

            if not self.convolutional_upsampling:
                self.tu.append(Upsample(scale_factor=pool_op_kernel_sizes[-(u + 1)], mode=upsample_mode))
            else:
                self.tu.append(transpconv(nfeatures_from_down, nfeatures_from_skip, pool_op_kernel_sizes[-(u + 1)],
                                          pool_op_kernel_sizes[-(u + 1)], bias=False))

            self.conv_kwargs['kernel_size'] = self.conv_kernel_sizes[- (u + 1)]
            self.conv_kwargs['padding'] = self.conv_pad_sizes[- (u + 1)]
            if u != num_pool - 1:
                self.conv_blocks_localization.append(nn.Sequential(
                    StackedConvLayers(n_features_after_tu_and_concat, nfeatures_from_skip, num_conv_per_stage - 1,
                                      self.conv_op, self.conv_kwargs, normalization_switch, self.norm_op_kwargs, self.dropout_op,
                                      self.dropout_op_kwargs, self.nonlin, self.nonlin_kwargs, basic_block=basic_block),
                    StackedConvLayers(nfeatures_from_skip, final_num_features, 1, self.conv_op, self.conv_kwargs,
                                      normalization_switch, self.norm_op_kwargs, self.dropout_op, self.dropout_op_kwargs,
                                      self.nonlin, self.nonlin_kwargs, basic_block=basic_block)
                ))
            else:
                self.conv_blocks_localization.append(nn.Sequential(
                    StackedConvLayers(n_features_after_tu_and_concat, nfeatures_from_skip, num_conv_per_stage - 1,
                                      self.conv_op, self.conv_kwargs, normalization_switch, self.norm_op_kwargs,
                                      self.dropout_op,
                                      self.dropout_op_kwargs, self.nonlin, self.nonlin_kwargs, basic_block=basic_block),
                    StackedConvLayers(nfeatures_from_skip, input_channels, 1, self.conv_op, self.conv_kwargs,
<<<<<<< HEAD
                                      normalization_switch, self.norm_op_kwargs, self.dropout_op, self.dropout_op_kwargs,
                                      self.nonlin, self.nonlin_kwargs, basic_block=basic_block),
                    conv_op(input_channels, input_channels, 1, 1, 0, 1, 1))
                )
=======
                                      self.norm_op, self.norm_op_kwargs, self.dropout_op, self.dropout_op_kwargs,
                                      self.nonlin, self.nonlin_kwargs, basic_block=basic_block)
                ))
        if num_classes is not None:
            self.conv_blocks_localization.append(nn.Conv2d(input_channels, input_channels, (3,3)))
>>>>>>> 8dfd6cd8

        if num_classes is not None:
            for ds in range(len(self.conv_blocks_localization)):
                if ds == len(self.conv_blocks_localization) - 1: 
                    self.seg_outputs.append(conv_op(4, num_classes,
                                                    1, 1, 0, 1, 1, seg_output_use_bias))
                else:
                    self.seg_outputs.append(conv_op(self.conv_blocks_localization[ds][-1].output_channels, num_classes,
                                                    1, 1, 0, 1, 1, seg_output_use_bias))





        self.upscale_logits_ops = []
        cum_upsample = np.cumprod(np.vstack(pool_op_kernel_sizes), axis=0)[::-1]
        for usl in range(num_pool - 1):
            if self.upscale_logits:
                self.upscale_logits_ops.append(Upsample(scale_factor=tuple([int(i) for i in cum_upsample[usl + 1]]),
                                                        mode=upsample_mode))
            else:
                self.upscale_logits_ops.append(lambda x: x)

        self.conv_blocks_localization = nn.ModuleList(self.conv_blocks_localization)



        self.tu = nn.ModuleList(self.tu)
        if num_classes is not None:
            self.seg_outputs = nn.ModuleList(self.seg_outputs)
        if self.upscale_logits:
            self.upscale_logits_ops = nn.ModuleList(
                self.upscale_logits_ops)  # lambda x:x is not a Module so we need to distinguish here

        if self.weightInitializer is not None:
            self.apply(self.weightInitializer)

    def forward(self, x, skip_info, mode=0):
        for m in self.modules():
            if isinstance(m, switching_normalization):
                m.set_mode(mode)

        seg_outputs = []
        results_mode_0 = []

        for u in range(len(self.tu)):
            x = self.tu[u](x)
            x = adjust_to_size(x, skip_info[-(u+1)].size()[2:])
            x = torch.cat((x, skip_info[-(u + 1)]), dim=1)
            x = self.conv_blocks_localization[u](x)
            if mode == 0:
                    results_mode_0.append(self.segm_nonlin_tanh(x))
            elif mode == 1:
                if self.num_classes == 1:
                    seg_outputs.append(self.segm_nonlin_sigmoid(self.seg_outputs[u](x)))
                else:
                    seg_outputs.append(self.segm_nonlin_softmax(self.seg_outputs[u](x)))

        if mode == 0:
            return results_mode_0[-1], skip_info
        elif mode == 1:
            return seg_outputs[-1]

class mi_estimation_network(nn.Module):
    def __init__(self, x_size, z_size, n_hidden):
        super(mi_estimation_network, self).__init__()
        self.x_size = x_size
        self.z_size = z_size
        self.n_hidden = n_hidden
        modules = []
        modules.append(nn.Linear(x_size+z_size, self.n_hidden))
        modules.append(nn.ReLU())
        for i in range(2):
            modules.append(nn.Linear(self.n_hidden, self.n_hidden))
            modules.append(nn.ReLU())
        modules.append(nn.Linear(self.n_hidden, 1))
        self.model = nn.Sequential(*tuple(modules))
    
    def forward(self, x, z):
        out = self.model(torch.cat([x.view(x.size(0), -1),
                                    z.view(z.size(0), -1)], dim=-1))
        return out<|MERGE_RESOLUTION|>--- conflicted
+++ resolved
@@ -443,18 +443,12 @@
                                       self.dropout_op,
                                       self.dropout_op_kwargs, self.nonlin, self.nonlin_kwargs, basic_block=basic_block),
                     StackedConvLayers(nfeatures_from_skip, input_channels, 1, self.conv_op, self.conv_kwargs,
-<<<<<<< HEAD
                                       normalization_switch, self.norm_op_kwargs, self.dropout_op, self.dropout_op_kwargs,
                                       self.nonlin, self.nonlin_kwargs, basic_block=basic_block),
                     conv_op(input_channels, input_channels, 1, 1, 0, 1, 1))
-                )
-=======
-                                      self.norm_op, self.norm_op_kwargs, self.dropout_op, self.dropout_op_kwargs,
-                                      self.nonlin, self.nonlin_kwargs, basic_block=basic_block)
-                ))
+
         if num_classes is not None:
             self.conv_blocks_localization.append(nn.Conv2d(input_channels, input_channels, (3,3)))
->>>>>>> 8dfd6cd8
 
         if num_classes is not None:
             for ds in range(len(self.conv_blocks_localization)):
