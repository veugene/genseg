--- conflicted
+++ resolved
@@ -443,20 +443,10 @@
                                       self.dropout_op,
                                       self.dropout_op_kwargs, self.nonlin, self.nonlin_kwargs, basic_block=basic_block),
                     nn.ModuleList(
-                        [StackedConvLayers(nfeatures_from_skip, input_channels, 1, self.conv_op, self.conv_kwargs,
-                                      normalization_switch, self.norm_op_kwargs, self.dropout_op, self.dropout_op_kwargs,
-                                      self.nonlin, self.nonlin_kwargs, basic_block=basic_block),
-<<<<<<< HEAD
-                        StackedConvLayers(nfeatures_from_skip, input_channels, 1, self.conv_op, self.conv_kwargs,
-                                      normalization_switch, self.norm_op_kwargs, self.dropout_op, self.dropout_op_kwargs,
-                                      self.nonlin, self.nonlin_kwargs, basic_block=basic_block)]
+                        [conv_op(nfeatures_from_skip, input_channels, 3, padding=1),
+                        conv_op(nfeatures_from_skip, input_channels, 3, padding=1)]
                     )
                 ))
-=======
-                    nn.Conv2d(input_channels, input_channels, (3,3))
-                    )
-                )
->>>>>>> bd4f436f
 
         if num_classes is not None:
             for ds in range(len(self.conv_blocks_localization)):
