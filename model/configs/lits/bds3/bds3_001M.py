--- conflicted
+++ resolved
@@ -3,14 +3,8 @@
 # TODO: it will be implemented as a next CONV layer that reconstructs the image after the last conv (it will have 3 conv in the output layers, just as the original) PROBABLY DONE
 # TODO: spectral loss is probably OK now, but needs refactoring due to previous comment (turn it off on the last conv -> norm layer + the classifier) PROBABLY DONE
 # TODO: normalization switches needs to be implemented as well in this (mode=0, mode=1)...
-<<<<<<< HEAD
 # TODO QUESTION1: what is _select() during normlaization and skip in creating block (bds3_001L.py)
-=======
-
-# TODO QUESTION1: what is _select() during normlaization and skip in creating block (bds3_001L.py)
-
-# TODO: OK, so we need to : 1/ ADD new layer BEFORE seg outputs
->>>>>>> 181ddfce
+
 
 from collections import OrderedDict
 import torch
@@ -141,10 +135,7 @@
         if m is None:
             continue
         recursive_spectral_norm(m)
-<<<<<<< HEAD
-=======
-    # TODO: do we have spectral norm in decoder residual atm? (?)
->>>>>>> 181ddfce
+
     remove_spectral_norm(submodel['decoder_residual'].conv_blocks_localization[-1][-1].blocks[-1].conv)
     remove_spectral_norm(submodel['decoder_residual'].seg_outputs[-1])
 
