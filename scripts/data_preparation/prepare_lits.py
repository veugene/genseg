import argparse
from functools import partial
import multiprocessing
import os

import h5py
import numpy as np
from scipy import ndimage
import SimpleITK as sitk
from tqdm import tqdm

NUM_CASES = 130


def get_parser():
    parser = argparse.ArgumentParser(description=""
                                                 "Create an HDF5 dataset with LiTS data by using axial slices with "
                                                 "lesion as sick images and those without lesion as healthy images. "
                                                 "Image normalization is done for each volume by subtracting the mean "
                                                 "of the whole liver and dividing by its resulting standard deviation. "
                                                 "A histogram of the relative position of sick slices within the liver "
                                                 "is computed and values are drawn from this histogram for the healthy "
                                                 "slices so that healthy slices may be sampled during training from "
                                                 "the different positions in the liver at the same frequency that sick "
                                                 "slices appear in those positions."
                                     )
    parser.add_argument('path_data', type=str,
                        help="path to the LiTS directory")
    parser.add_argument('--path_create', type=str,
                        default='./data/lits/lits.h5',
                        help="path to save the prepared HDF5 dataset to")
    parser.add_argument('--min_lesion_width', type=int, default=6,
                        help="a slice is included as a sick slice only if at "
                             "least one lesion has this width or larger in "
                             "both the x and y dimensions")
    parser.add_argument('--min_liver_fraction', type=float, default=0.04,
                        help="a slice is included only if the liver takes up "
                             "at least this fraction of the slice area")
    parser.add_argument('--n_bins', type=int, default=20,
                        help="number of bins to sort axial positions into "
                             "when ensuring that the distribution of liver "
                             "slice axial positions equals the distribution "
                             "of lesion slice axial positions")
    parser.add_argument('--resize', type=int, default=256,
                        help="resize axial slices from 512x512 to a square of "
                             "this size")
    return parser


def index_slices(paths, min_lesion_width=0, min_liver_fraction=0.25):
    vol_path, seg_path = paths

    # Load volume, segmentation.
    vol_sitk = sitk.ReadImage(vol_path)
    vol = sitk.GetArrayFromImage(vol_sitk)
    seg_sitk = sitk.ReadImage(seg_path)
    seg = sitk.GetArrayFromImage(seg_sitk)

    # Find liver height in z.
    liver_bounds = ndimage.find_objects(seg == 1)[0]
    liver_extent = liver_bounds[0]  # z slice

    # Record every z index for which the liver takes up at least
    # `min_liver_fraction` of the area.
    n_pixels_slice = np.prod(seg.shape[1:])
    frac_liver = np.sum(seg[liver_extent] > 0, axis=(1, 2)) / n_pixels_slice
    valid_liver_indices = (liver_extent.start
                           + np.where(frac_liver > min_liver_fraction)[0])

    ## If no liver for given `min_liver_fraction`, return.
    # if len(valid_lesion_indices)==0:
    # return slice(None, None), [], []

    # Determine the axial range that tightly contains the valid liver slices.
    valid_liver_extent = slice(valid_liver_indices.min(),
                               valid_liver_indices.max())

    # Record every z index for which there are lesion voxels.
    lesion_indices = np.where(np.sum(seg == 2, axis=(1, 2)) > 0)[0]

    # Identify lesions.
    lesion_map, n_lesions = ndimage.measurements.label(seg == 2, output=np.uint8)

    # Filter out slices that don't have at least one lesion whose size in
    # x and y is larger than `min_lesion_width`. Exclude slices where the
    # liver fraction is too small.
    valid_lesion_indices = []
    for lesion_id in range(1, n_lesions + 1):
        _x = lesion_map[valid_liver_indices] == lesion_id
        _b = np.logical_and(np.any(_x.sum(axis=1) > min_lesion_width, axis=1),
                            np.any(_x.sum(axis=2) > min_lesion_width, axis=1))
        _indices = valid_liver_indices[np.where(_b)[0]]
        valid_lesion_indices.extend(_indices)

    # Exclude lesion slices from the liver.
    valid_liver_indices = sorted(list(
        set(valid_liver_indices).difference(lesion_indices)))

    return valid_liver_extent, valid_liver_indices, valid_lesion_indices


class histogram(object):
    def __init__(self, x, bins):
        self.x = x
        self.bins = bins
        self.values, self.edges = np.histogram(x, bins=bins)
        self.values = self.values / self.values.sum()

    def get_value(self, index, liver_extent):
        # Normalize the index to [0, 1] within the liver and get the
        # histogram value at that normalized index. This code assumes that
        # bins are of equal size.
        liver_height = liver_extent.stop - liver_extent.start
        normalized_index = (index - liver_extent.start) / liver_height
        e0, e1 = self.edges[0], self.edges[-1]
        if normalized_index < e0 or normalized_index > e1:
            value = 0
        elif normalized_index == e1:
            value = self.values[-1]
        else:
            i = int((normalized_index - e0) / (e1 - e0) * self.bins)
            value = self.values[i]
        return value


def compute_position_histogram(liver_extents, lesion_indices, bins=10):
    # Compute normalized indices for lesions as relative positions in [0, 1] in
    # the liver.
    assert len(liver_extents) == len(lesion_indices)
    all_normalized_indices = []
    for extent, indices in zip(liver_extents, lesion_indices):
        normalized_indices = [(idx - extent.start) / (extent.stop - extent.start)
                              for idx in indices]
        all_normalized_indices.extend(normalized_indices)

    # Compute a histogram over these positions.
    return histogram(all_normalized_indices, bins=bins)


def get_slices(inputs, size, hist):
    vol_path, seg_path, liver_extent, indices_h, indices_s = inputs

    # Load volume, segmentation.
    vol_sitk = sitk.ReadImage(vol_path)
    vol = sitk.GetArrayFromImage(vol_sitk)
    seg_sitk = sitk.ReadImage(seg_path)
    seg = sitk.GetArrayFromImage(seg_sitk)

    # Canonical normalization : consider only liver tissue. Use statistics
    # from the entire liver.
    vol = (vol-vol[seg==1].mean())/(vol[seg==1].std()*5+1)  # fit in tanh
    
    # Get axial slices.
    vol_slices_h = vol[indices_h]
    vol_slices_s = vol[indices_s]
    seg_slices_h = seg[indices_h]
    seg_slices_s = seg[indices_s]

    # Resize slices.
    vol_slices_h, seg_slices_h = crop_and_resize(vol_slices_h,
                                                 seg_slices_h,
                                                 size=(size, size))
    vol_slices_s, seg_slices_s = crop_and_resize(vol_slices_s,
                                                 seg_slices_s,
                                                 size=(size, size))
    
    # Get positional histogram values for slices. These will be used to
    # determine the relative frequency with which healthy slices are sampled
    # during training.
    histogram_values = [hist.get_value(idx, liver_extent) for idx in indices_h]
    histogram_values = np.array(histogram_values)
<<<<<<< HEAD

=======
    
>>>>>>> 26c877a3
    # Outputs.
    h = vol_slices_h
    s = vol_slices_s
    m = np.uint8(seg_slices_s==2)
    return h, s, m, histogram_values


def crop_and_resize(stack_vol, stack_seg, size):
    '''
    Set non-liver to zero, crop to the liver, and then resize to (size, size).
    '''
    out_vol = np.zeros((len(stack_vol),)+size, dtype=stack_vol.dtype)
    out_seg = np.zeros((len(stack_seg),)+size, dtype=stack_seg.dtype)
    for i, (vol_slice, seg_slice) in enumerate(zip(stack_vol, stack_seg)):
        bbox = ndimage.find_objects(seg_slice>0)[0]
        vol_slice[seg_slice==0] = 0     # Set background to zero.
        out_vol[i] = resize(vol_slice[bbox],
                            size=size,
                            interpolator=sitk.sitkLinear)
        out_seg[i] = resize(seg_slice[bbox],
                            size=size,
                            interpolator=sitk.sitkNearestNeighbor)
    return out_vol, out_seg

def resize(image, size, interpolator=sitk.sitkLinear):
    sitk_image = sitk.GetImageFromArray(image)
    new_spacing = [x*y/z for x, y, z in zip(
                   sitk_image.GetSpacing(),
                   sitk_image.GetSize(),
                   size)]
    sitk_out = sitk.Resample(sitk_image,
                             size,
                             sitk.Transform(),
                             interpolator,
                             sitk_image.GetOrigin(),
                             new_spacing,
                             sitk_image.GetDirection(),
                             0,
                             sitk_image.GetPixelID())
    out = sitk.GetArrayFromImage(sitk_out)
    return out


def prepare_dataset(args):
    # Create HDF5 file to save dataset into.
    f = h5py.File(args.path_create, 'w')
    f.create_group('h')
    f.create_group('s')
    f.create_group('m')
    f.create_group('h_histogram')

    # Record filenames.
    paths_vol = [os.path.join(args.path_data,
                              "volume-{}.nii.gz".format(n))
                 for n in range(NUM_CASES)]
    paths_seg = [os.path.join(args.path_data,
                              "segmentation-{}.nii.gz".format(n))
                 for n in range(NUM_CASES)]

    # Index slices.
    print("Indexing data.")
    all_liver_extents = []
    all_liver_indices = []
    all_lesion_indices = []
    with multiprocessing.Pool() as pool:
        iterator = pool.imap(partial(index_slices,
                                     min_lesion_width=args.min_lesion_width,
                                     min_liver_fraction=args.min_liver_fraction),
                             zip(paths_vol, paths_seg))
        for out in tqdm(iterator, total=NUM_CASES):
            liver_extent, liver_indices, lesion_indices = out
            all_liver_extents.append(liver_extent)
            all_liver_indices.append(liver_indices)
            all_lesion_indices.append(lesion_indices)

    # Build histogram of axial position of lesion slices.
    print("Computing lesion positioning histogram.")
    hist = compute_position_histogram(all_liver_extents,
                                      all_lesion_indices,
                                      bins=args.n_bins)

    # Extract and preprocess data. Storing slices as healthy or sick.
    # Inputs have the scan slice and its liver segmentation. Masks are
    # lesion masks.
    print("Extracting data.")
    with multiprocessing.Pool() as pool:
        iterator = pool.imap(partial(get_slices,
                                     size=args.resize,
                                     hist=hist),
                             zip(paths_vol,
                                 paths_seg,
                                 all_liver_extents,
                                 all_liver_indices,
                                 all_lesion_indices))
        for i, out in enumerate(tqdm(iterator, total=NUM_CASES)):
            h, s, m, histogram_values = out
            chunks = (1, args.resize, args.resize)
            if len(h):
                f['h'].create_dataset(str(i),
                                      shape=h.shape,
                                      data=h,
                                      dtype=np.float32,
                                      chunks=chunks,
                                      compression='lzf')
                f['h_histogram'].create_dataset(str(i),
                                                shape=histogram_values.shape,
                                                data=histogram_values,
                                                dtype=np.float32)
            if len(s):
                f['s'].create_dataset(str(i),
                                      shape=s.shape,
                                      data=s,
                                      dtype=np.float32,
                                      chunks=chunks,
                                      compression='lzf')
                assert len(s) == len(m)
                f['m'].create_dataset(str(i),
                                      shape=m.shape,
                                      data=m,
                                      dtype=np.uint8,
                                      chunks=(1, args.resize, args.resize),
                                      compression='lzf')


if __name__ == '__main__':
    parser = get_parser()
    args = parser.parse_args()
    try:
        prepare_dataset(args)
    except:
        raise<|MERGE_RESOLUTION|>--- conflicted
+++ resolved
@@ -169,11 +169,7 @@
     # during training.
     histogram_values = [hist.get_value(idx, liver_extent) for idx in indices_h]
     histogram_values = np.array(histogram_values)
-<<<<<<< HEAD
-
-=======
     
->>>>>>> 26c877a3
     # Outputs.
     h = vol_slices_h
     s = vol_slices_s
