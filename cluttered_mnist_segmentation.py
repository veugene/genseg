--- conflicted
+++ resolved
@@ -118,30 +118,12 @@
     
     # Function to convert data to pytorch usable form.
     def prepare_batch(batch):
-<<<<<<< HEAD
         s, h, m = batch
-=======
-        h, s, m = batch
-        # Identify indices of examples with masks.
-        indices = [i for i, mask in enumerate(m) if mask is not None]
-        m       = [m[i] for i in indices]
->>>>>>> 21767464
         # Prepare for pytorch.
         h = Variable(torch.from_numpy(h))
-<<<<<<< HEAD
-=======
-        s = Variable(torch.from_numpy(s))
-        m = Variable(torch.from_numpy(np.array(m)))
->>>>>>> 21767464
         if not args.cpu:
             h = h.cuda()
-<<<<<<< HEAD
         return s, h, m
-=======
-            s = s.cuda()
-            m = m.cuda()
-        return h, s, m, indices
->>>>>>> 21767464
     
     # Prepare data.
     data = setup_mnist_data(
@@ -191,13 +173,8 @@
     def training_function(engine, batch):
         for model in experiment_state.model.values():
             model.train()
-<<<<<<< HEAD
         A, B, M = prepare_batch(batch)
         outputs = experiment_state.model['G'](A, B, M,
-=======
-        B, A, M, indices = prepare_batch(batch)
-        outputs = experiment_state.model['G'].evaluate(A, B, M, indices,
->>>>>>> 21767464
                                          optimizer=experiment_state.optimizer)
         outputs = detach(outputs)
         return outputs
@@ -206,13 +183,8 @@
     def validation_function(engine, batch):
         for model in experiment_state.model.values():
             model.eval()
-<<<<<<< HEAD
         A, B, M = prepare_batch(batch)
         outputs = OrderedDict(zip(['x_A', 'x_B'], [A, B]))
-=======
-        B, A, M, indices = prepare_batch(batch)
-        outputs = OrderedDict(zip(['out_B', 'out_A', 'out_M'], [B, A, M]))
->>>>>>> 21767464
         with torch.no_grad():
             _outputs = experiment_state.model['G'](A, B, M, rng=engine.rng)
         _outputs = detach(_outputs)
